--- conflicted
+++ resolved
@@ -3,7 +3,7 @@
  * This source code, its documentation and all appendant files
  * are protected by copyright law. All rights reserved.
  *
- * Copyright, 2003 - 2007
+ * Copyright, 2003 - 2008
  * University of Konstanz, Germany
  * Chair for Bioinformatics and Information Mining (Prof. M. Berthold)
  * and KNIME GmbH, Konstanz, Germany
@@ -31,11 +31,8 @@
 import org.knime.core.node.ExecutionContext;
 import org.knime.core.node.ExecutionMonitor;
 import org.knime.core.node.InvalidSettingsException;
-<<<<<<< HEAD
-=======
 import org.knime.core.node.NodeLogger;
 import org.knime.core.node.PortObjectSpec;
->>>>>>> e116f9a6
 
 import org.knime.base.node.viz.pie.datamodel.interactive.InteractivePieDataModel;
 import org.knime.base.node.viz.pie.datamodel.interactive.InteractivePieVizModel;
@@ -85,13 +82,13 @@
      * {@inheritDoc}
      */
     @Override
-    protected DataTableSpec[] configure(final DataTableSpec[] inSpecs)
+    protected DataTableSpec[] configure(final PortObjectSpec[] inSpecs)
     throws InvalidSettingsException {
         try {
             return super.configure(inSpecs);
         } catch (final InvalidSettingsException e) {
             //try to set some default values
-            final DataTableSpec spec = inSpecs[0];
+            final DataTableSpec spec = (DataTableSpec)inSpecs[0];
             if (spec == null) {
                 throw new IllegalArgumentException(
                 "No table specification found");
