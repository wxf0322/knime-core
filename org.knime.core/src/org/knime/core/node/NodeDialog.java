/* 
 * -------------------------------------------------------------------
 * This source code, its documentation and all appendant files
 * are protected by copyright law. All rights reserved.
 *
 * Copyright, 2003 - 2007
 * University of Konstanz, Germany
 * Chair for Bioinformatics and Information Mining (Prof. M. Berthold)
 * and KNIME GmbH, Konstanz, Germany
 *
 * You may not modify, publish, transmit, transfer or sell, reproduce,
 * create derivative works from, distribute, perform, display, or in
 * any way exploit any of the content, in whole or in part, except as
 * otherwise expressly permitted in writing by the copyright owner or
 * as specified in the license file distributed with this product.
 *
 * If you have any questions please contact the copyright holder:
 * website: www.knime.org
 * email: contact@knime.org
 * -------------------------------------------------------------------
 * 
 */
package org.knime.core.node;

import static javax.swing.JFileChooser.APPROVE_OPTION;

import java.awt.AWTEvent;
import java.awt.BorderLayout;
import java.awt.Container;
import java.awt.Dimension;
import java.awt.FlowLayout;
import java.awt.GridLayout;
import java.awt.Toolkit;
import java.awt.event.ActionEvent;
import java.awt.event.ActionListener;
import java.awt.event.KeyEvent;
import java.awt.event.WindowAdapter;
import java.awt.event.WindowEvent;
import java.io.File;
import java.io.FileInputStream;
import java.io.FileNotFoundException;
import java.io.FileOutputStream;
import java.io.IOException;
import java.io.InputStream;
import java.io.OutputStream;

import javax.swing.JButton;
import javax.swing.JDialog;
import javax.swing.JFileChooser;
import javax.swing.JFrame;
import javax.swing.JMenu;
import javax.swing.JMenuBar;
import javax.swing.JMenuItem;
import javax.swing.JOptionPane;
import javax.swing.JPanel;
import javax.swing.SwingUtilities;
import javax.swing.WindowConstants;

/**
 * The standard node dialog used to display the node dialog pane.
 * 
 * @author Thomas Gabriel, University of Konstanz
 */
final class NodeDialog {

    /** The underlying dialog's pane. */
    private final NodeDialogPane m_dialogPane;

    /** The hidden dialog. */
    private final JDialog m_dialog;

    /** The ok button which has the focus by default. */
    private final JButton m_ok = new JButton("OK");

    /** Button width. */
    private static final int INIT_BTN_WIDTH = 75;

    /** Button height. */
    private static final int INIT_BTN_HEIGHT = 25;

    /**
     * Creates a new dialog which is used for the stand-alone application in
     * order to view the <code>NodeDialogPane</code>.
     * 
     * @param pane This dialog's underlying pane.
     * @param nodeNameWithID The node's name with id.
     */
    NodeDialog(final NodeDialogPane pane, final String nodeNameWithID) {
        // keep node dialog pane and init this dialog
        m_dialogPane = pane;
        m_dialog = initDialog("Dialog - " + nodeNameWithID);

        // init OK and Cancel button
        JPanel control = new JPanel(new FlowLayout(FlowLayout.RIGHT));

        // create: OK button and actions
        m_ok.setMnemonic(KeyEvent.VK_O);
        m_ok.setPreferredSize(new Dimension(INIT_BTN_WIDTH, INIT_BTN_HEIGHT));
        // add action listener
        m_ok.addActionListener(new ActionListener() {
            public void actionPerformed(final ActionEvent e) {
                onOK(e);
            }
        });
        control.add(m_ok);

        // create: Apply button adn actions
        final JButton apply = new JButton("Apply");
        apply.setMnemonic(KeyEvent.VK_A);
        apply.setPreferredSize(new Dimension(INIT_BTN_WIDTH, INIT_BTN_HEIGHT));
        // add action listener
        apply.addActionListener(new ActionListener() {
            public void actionPerformed(final ActionEvent event) {
                onApply(event);
            }
        });
        control.add(apply);

        // create: Canel button adn actions
        final JButton cancel = new JButton("Cancel");
        cancel.setMnemonic(KeyEvent.VK_C);
        cancel.setPreferredSize(new Dimension(INIT_BTN_WIDTH, INIT_BTN_HEIGHT));
        // add action listener
        cancel.addActionListener(new ActionListener() {
            public void actionPerformed(final ActionEvent event) {
                onCancel(event);
            }
        });
        control.add(cancel);

        // init settings menu
        JMenu menu = new JMenu("File");
        menu.setMnemonic(KeyEvent.VK_F);
        menu.getPopupMenu().setLightWeightPopupEnabled(false);
        final JFileChooser jfc = new JFileChooser();
        JMenuItem btnLoad = new JMenuItem("Load Settings");
        btnLoad.setMnemonic(KeyEvent.VK_L);
        // add action listener
        btnLoad.addActionListener(new ActionListener() {
            public void actionPerformed(final ActionEvent e) {
                try {
                    if (jfc.showOpenDialog(m_dialog) == APPROVE_OPTION) {
                        File file = jfc.getSelectedFile();
                        InputStream is = new FileInputStream(file);
                        m_dialogPane.loadSettings(is);
                    }
                } catch (FileNotFoundException fnfe) {
                    JOptionPane.showMessageDialog(m_dialog, fnfe.getMessage(),
                                    "Couldn't Load Settings",
                                    JOptionPane.ERROR_MESSAGE);
                } catch (IOException ioe) {
                    JOptionPane.showMessageDialog(m_dialog, ioe.getMessage(),
                                    "Couldn't Load Settings",
                                    JOptionPane.ERROR_MESSAGE);
                } catch (NotConfigurableException ex) {
                    JOptionPane.showMessageDialog(m_dialog, ex.getMessage(),
                            "Couldn't Load Settings",
                            JOptionPane.ERROR_MESSAGE);
                }
            }
        });
        menu.add(btnLoad);

        JMenuItem btnSave = new JMenuItem("Save Settings");
        btnSave.setMnemonic(KeyEvent.VK_S);
        // add action listener
        btnSave.addActionListener(new ActionListener() {
            public void actionPerformed(final ActionEvent e) {
                try {
                    if (jfc.showSaveDialog(m_dialog) == APPROVE_OPTION) {
                        File file = jfc.getSelectedFile();
                        OutputStream os = new FileOutputStream(file);
                        m_dialogPane.saveSettings(os, file.getName());
                    }
                } catch (InvalidSettingsException ise) {
                    JOptionPane.showMessageDialog(m_dialog, "Warning",
                            "Invalid Settings", JOptionPane.WARNING_MESSAGE);
                } catch (FileNotFoundException fnfe) {
                    JOptionPane
                            .showMessageDialog(m_dialog, fnfe.getMessage(),
                                    "Couldn't Save Settings",
                                    JOptionPane.ERROR_MESSAGE);
                } catch (IOException ioe) {
                    JOptionPane
                            .showMessageDialog(m_dialog, ioe.getMessage(),
                                    "Couldn't Save Settings",
                                    JOptionPane.ERROR_MESSAGE);
                }
            }
        });
        menu.add(btnSave);

        JMenuBar menuBar = new JMenuBar();
        menuBar.add(menu);
        m_dialog.setJMenuBar(menuBar);

        // add dialog and control panel to the content pane
        Container cont = m_dialog.getContentPane();
        cont.setLayout(new GridLayout());
        JPanel p = new JPanel();
        p.setLayout(new BorderLayout());
        p.add(m_dialogPane.getPanel(), BorderLayout.CENTER);
        p.add(control, BorderLayout.SOUTH);
        cont.add(p);
    }

    /*
     * Inits the underlying dialog with title and icon.
     */
    private JDialog initDialog(final String title) {
        JFrame dummy = new JFrame();
        if (KNIMEConstants.KNIME16X16 != null) {
            dummy.setIconImage(KNIMEConstants.KNIME16X16.getImage());
        }
        // init underlying dialog
        JDialog dialog = new JDialog(dummy);
        dialog.setTitle(title);
        dialog.setModal(true);
        // dialog.setResizable(false);
        dialog.setDefaultCloseOperation(WindowConstants.DISPOSE_ON_CLOSE);
        dialog.addWindowListener(new WindowAdapter() {
            /** Invoked when the window close icon X is pressed. */
            @Override
            public void windowClosed(final WindowEvent e) {
                onClose(e);
            }

            /** Invoked when the window is opened. */
            @Override
            public void windowOpened(final WindowEvent we) {
                SwingUtilities.invokeLater(new Runnable() {
                    public void run() {
                        // invoke open operation
                        onOpen(we);
                    }
                });
            }
        });
        
        return dialog;
    }

    /**
     * Opens the dialog: packed, centered, and visible true.
     */
    void openDialog() {
        // pack it
        m_dialog.pack();
        // center it
        centerDialog();
        // show it
        m_dialog.setVisible(true); // triggers WindowEvent 'Opened' which
        // invokes onOpen()
        // ----- ! -----
        // setVisible DOESNOT return until the (modal) dialog is disposed!
    }

    /**
     * Sets this dialog in the center of the screen observing the current screen
     * size.
     */
    private void centerDialog() {
        Dimension screenSize = Toolkit.getDefaultToolkit().getScreenSize();
        Dimension size = m_dialog.getSize();
        m_dialog.setBounds(Math.max(0, (screenSize.width - size.width) / 2),
                Math.max(0, (screenSize.height - size.height) / 2), Math.min(
                        screenSize.width, size.width), Math.min(
                        screenSize.height, size.height));
    }

    /**
     * Triggered if this dialog's apply button is pressed.
     * 
     * @param event The apply button event.
     * @return <code>true</code> if apply was successful, otherwise shows a
     *         warning message in a <code>JOptionPane</code>.
     */
    protected boolean onApply(final AWTEvent event) {
        assert (event != null);
        try {
            // validate settings first
<<<<<<< HEAD
            m_dialogPane.validateSettings();
            // if the node is executed
            if (m_dialogPane.isNodeExecuted()) {
                // show option pane with reset warning
                int r = JOptionPane.showConfirmDialog(m_dialog,
                        "Node is executed. Do you want to reset it\n"
                                + "and apply the current settings.", m_dialog
                                .getTitle()
                                + ": Warning", JOptionPane.OK_CANCEL_OPTION,
                        JOptionPane.WARNING_MESSAGE);
                // if reset can be performed
                if (r == JOptionPane.OK_OPTION) {
                    m_dialogPane.doApply();
                    return true;
                } else {
                    return false;
=======
            if (!m_wfm.getNodeContainer(m_node).areDialogAndNodeSettingsEqual()) {
                // if the node is executed
                if (m_wfm.getNodeContainer(m_node).getState().equals(
                        NodeContainer.State.EXECUTED)) {
                    // show option pane with reset warning
                    int r = JOptionPane.showConfirmDialog(m_dialog,
                            "Node is executed. Do you want to reset it\n"
                                    + "and apply the current settings.", m_dialog
                                    .getTitle()
                                    + ": Warning", JOptionPane.OK_CANCEL_OPTION,
                            JOptionPane.WARNING_MESSAGE);
                    // if reset can be performed
                    if (r == JOptionPane.OK_OPTION) {
                        // try to load dialog settings to the model
                        m_wfm.getNodeContainer(m_node).applySettingsFromDialog();
                        return true;
                    } else {
                        return false;
                    }
>>>>>>> e116f9a6
                }
            }
            m_dialogPane.doApply();
            return true;
        } catch (InvalidSettingsException ise) {
            JOptionPane.showConfirmDialog(m_dialog, ise.getMessage(), m_dialog
                    .getTitle()
                    + ": Invalid Settings", JOptionPane.DEFAULT_OPTION,
                    JOptionPane.WARNING_MESSAGE);
            return false;
        } catch (Throwable t) {
            JOptionPane.showConfirmDialog(m_dialog, t.getMessage(), m_dialog
                    .getTitle()
                    + ": Error Applying Settings", JOptionPane.DEFAULT_OPTION,
                    JOptionPane.ERROR_MESSAGE);
            return false;
        }
    }

    /**
     * Invoked when the cancel button is pressed.
     * 
     * @param event The action event of the cancel button.
     */
    protected void onCancel(final AWTEvent event) {
        assert (event != null);
        closeDialog();
    }

    /**
     * Invoked if the dialog is going to be closed. Method need to be
     * overridden, if this event should be evaluated.
     * 
     * @param event The event which invokes the close operation.
     */
    protected void onClose(final AWTEvent event) {
        assert (event != null);
    }

    /**
     * Invoked if the dialog is going to open. Method need to be overridden, if
     * this event should be evaluated.
     * 
     * @param event The event which invoked to open operation.
     */
    protected void onOpen(final AWTEvent event) {
        assert (event != null);
    }

    /**
     * Invoked when the ok button is pressed - automatically calls the
     * <code>#onApply(AWTEvent)</code> method which must be provided by the
     * derived class.
     * 
     * @param event The action event of the m_ok button.
     */
    protected void onOK(final AWTEvent event) {
        if (onApply(event)) {
            // if no errors occured, i.e. apply() was succesful
            closeDialog();
        }
    }

    /**
     * Closes the dialog: visible false and dispose.
     */
    void closeDialog() {
        // emulate same handling as done by the underlying frame
        m_dialog.setVisible(false);
        m_dialog.dispose(); // triggers the WindowClosed action event
    }

} // NodeDialog<|MERGE_RESOLUTION|>--- conflicted
+++ resolved
@@ -1,9 +1,9 @@
-/* 
+/*
  * -------------------------------------------------------------------
  * This source code, its documentation and all appendant files
  * are protected by copyright law. All rights reserved.
  *
- * Copyright, 2003 - 2007
+ * Copyright, 2003 - 2008
  * University of Konstanz, Germany
  * Chair for Bioinformatics and Information Mining (Prof. M. Berthold)
  * and KNIME GmbH, Konstanz, Germany
@@ -18,11 +18,9 @@
  * website: www.knime.org
  * email: contact@knime.org
  * -------------------------------------------------------------------
- * 
+ *
  */
 package org.knime.core.node;
-
-import static javax.swing.JFileChooser.APPROVE_OPTION;
 
 import java.awt.AWTEvent;
 import java.awt.BorderLayout;
@@ -36,17 +34,9 @@
 import java.awt.event.KeyEvent;
 import java.awt.event.WindowAdapter;
 import java.awt.event.WindowEvent;
-import java.io.File;
-import java.io.FileInputStream;
-import java.io.FileNotFoundException;
-import java.io.FileOutputStream;
-import java.io.IOException;
-import java.io.InputStream;
-import java.io.OutputStream;
 
 import javax.swing.JButton;
 import javax.swing.JDialog;
-import javax.swing.JFileChooser;
 import javax.swing.JFrame;
 import javax.swing.JMenu;
 import javax.swing.JMenuBar;
@@ -56,15 +46,25 @@
 import javax.swing.SwingUtilities;
 import javax.swing.WindowConstants;
 
+import org.knime.core.node.workflow.NodeContainer;
+import org.knime.core.node.workflow.NodeID;
+import org.knime.core.node.workflow.WorkflowManager;
+
 /**
  * The standard node dialog used to display the node dialog pane.
- * 
+ *
  * @author Thomas Gabriel, University of Konstanz
  */
-final class NodeDialog {
+public final class NodeDialog {
 
     /** The underlying dialog's pane. */
-    private final NodeDialogPane m_dialogPane;
+    private final GenericNodeDialogPane m_dialogPane;
+
+    /**
+     * The underlying workflow manager and node ID
+     */
+    private final WorkflowManager m_wfm;
+    private final NodeID m_node;
 
     /** The hidden dialog. */
     private final JDialog m_dialog;
@@ -81,14 +81,19 @@
     /**
      * Creates a new dialog which is used for the stand-alone application in
      * order to view the <code>NodeDialogPane</code>.
-     * 
-     * @param pane This dialog's underlying pane.
-     * @param nodeNameWithID The node's name with id.
-     */
-    NodeDialog(final NodeDialogPane pane, final String nodeNameWithID) {
+     *
+     * @param pane this dialog's underlying pane
+     * @param node the underlying node
+     */
+    public NodeDialog(final GenericNodeDialogPane pane, final WorkflowManager wfm,
+            final NodeID node) {
+        m_wfm = wfm;
+        m_node = node;
         // keep node dialog pane and init this dialog
         m_dialogPane = pane;
-        m_dialog = initDialog("Dialog - " + nodeNameWithID);
+        // TODO the following used to call ...node.getNameWithID() - why?
+        m_dialog = initDialog("Dialog - "
+                + wfm.getNodeContainer(m_node).getName());
 
         // init OK and Cancel button
         JPanel control = new JPanel(new FlowLayout(FlowLayout.RIGHT));
@@ -104,7 +109,7 @@
         });
         control.add(m_ok);
 
-        // create: Apply button adn actions
+        // create: Apply button and actions
         final JButton apply = new JButton("Apply");
         apply.setMnemonic(KeyEvent.VK_A);
         apply.setPreferredSize(new Dimension(INIT_BTN_WIDTH, INIT_BTN_HEIGHT));
@@ -132,62 +137,65 @@
         JMenu menu = new JMenu("File");
         menu.setMnemonic(KeyEvent.VK_F);
         menu.getPopupMenu().setLightWeightPopupEnabled(false);
-        final JFileChooser jfc = new JFileChooser();
+// TODO (tg,po)
+//        final JFileChooser jfc = new JFileChooser();
         JMenuItem btnLoad = new JMenuItem("Load Settings");
         btnLoad.setMnemonic(KeyEvent.VK_L);
         // add action listener
-        btnLoad.addActionListener(new ActionListener() {
-            public void actionPerformed(final ActionEvent e) {
-                try {
-                    if (jfc.showOpenDialog(m_dialog) == APPROVE_OPTION) {
-                        File file = jfc.getSelectedFile();
-                        InputStream is = new FileInputStream(file);
-                        m_dialogPane.loadSettings(is);
-                    }
-                } catch (FileNotFoundException fnfe) {
-                    JOptionPane.showMessageDialog(m_dialog, fnfe.getMessage(),
-                                    "Couldn't Load Settings",
-                                    JOptionPane.ERROR_MESSAGE);
-                } catch (IOException ioe) {
-                    JOptionPane.showMessageDialog(m_dialog, ioe.getMessage(),
-                                    "Couldn't Load Settings",
-                                    JOptionPane.ERROR_MESSAGE);
-                } catch (NotConfigurableException ex) {
-                    JOptionPane.showMessageDialog(m_dialog, ex.getMessage(),
-                            "Couldn't Load Settings",
-                            JOptionPane.ERROR_MESSAGE);
-                }
-            }
-        });
+// TODO (tg,po)
+//        btnLoad.addActionListener(new ActionListener() {
+//            public void actionPerformed(final ActionEvent e) {
+//                try {
+//                    if (jfc.showOpenDialog(m_dialog) == APPROVE_OPTION) {
+//                        File file = jfc.getSelectedFile();
+//                        InputStream is = new FileInputStream(file);
+//                        m_dialogPane.loadSettings(is);
+//                    }
+//                } catch (FileNotFoundException fnfe) {
+//                    JOptionPane.showMessageDialog(m_dialog, fnfe.getMessage(),
+//                                    "Couldn't Load Settings",
+//                                    JOptionPane.ERROR_MESSAGE);
+//                } catch (IOException ioe) {
+//                    JOptionPane.showMessageDialog(m_dialog, ioe.getMessage(),
+//                                    "Couldn't Load Settings",
+//                                    JOptionPane.ERROR_MESSAGE);
+//                } catch (NotConfigurableException ex) {
+//                    JOptionPane.showMessageDialog(m_dialog, ex.getMessage(),
+//                            "Couldn't Load Settings",
+//                            JOptionPane.ERROR_MESSAGE);
+//                }
+//            }
+//        });
         menu.add(btnLoad);
 
         JMenuItem btnSave = new JMenuItem("Save Settings");
         btnSave.setMnemonic(KeyEvent.VK_S);
         // add action listener
-        btnSave.addActionListener(new ActionListener() {
-            public void actionPerformed(final ActionEvent e) {
-                try {
-                    if (jfc.showSaveDialog(m_dialog) == APPROVE_OPTION) {
-                        File file = jfc.getSelectedFile();
-                        OutputStream os = new FileOutputStream(file);
-                        m_dialogPane.saveSettings(os, file.getName());
-                    }
-                } catch (InvalidSettingsException ise) {
-                    JOptionPane.showMessageDialog(m_dialog, "Warning",
-                            "Invalid Settings", JOptionPane.WARNING_MESSAGE);
-                } catch (FileNotFoundException fnfe) {
-                    JOptionPane
-                            .showMessageDialog(m_dialog, fnfe.getMessage(),
-                                    "Couldn't Save Settings",
-                                    JOptionPane.ERROR_MESSAGE);
-                } catch (IOException ioe) {
-                    JOptionPane
-                            .showMessageDialog(m_dialog, ioe.getMessage(),
-                                    "Couldn't Save Settings",
-                                    JOptionPane.ERROR_MESSAGE);
-                }
-            }
-        });
+//      TODO (tg,po)
+//        btnSave.addActionListener(new ActionListener() {
+//            public void actionPerformed(final ActionEvent e) {
+//                try {
+//                    if (jfc.showSaveDialog(m_dialog) == APPROVE_OPTION) {
+//                        File file = jfc.getSelectedFile();
+//                        OutputStream os = new FileOutputStream(file);
+//                        m_dialogPane.saveSettings(os, file.getName());
+//                    }
+//                } catch (InvalidSettingsException ise) {
+//                    JOptionPane.showMessageDialog(m_dialog, "Warning",
+//                            "Invalid Settings", JOptionPane.WARNING_MESSAGE);
+//                } catch (FileNotFoundException fnfe) {
+//                    JOptionPane
+//                            .showMessageDialog(m_dialog, fnfe.getMessage(),
+//                                    "Couldn't Save Settings",
+//                                    JOptionPane.ERROR_MESSAGE);
+//                } catch (IOException ioe) {
+//                    JOptionPane
+//                            .showMessageDialog(m_dialog, ioe.getMessage(),
+//                                    "Couldn't Save Settings",
+//                                    JOptionPane.ERROR_MESSAGE);
+//                }
+//            }
+//        });
         menu.add(btnSave);
 
         JMenuBar menuBar = new JMenuBar();
@@ -236,14 +244,14 @@
                 });
             }
         });
-        
+
         return dialog;
     }
 
     /**
      * Opens the dialog: packed, centered, and visible true.
      */
-    void openDialog() {
+    public void openDialog() {
         // pack it
         m_dialog.pack();
         // center it
@@ -270,7 +278,7 @@
 
     /**
      * Triggered if this dialog's apply button is pressed.
-     * 
+     *
      * @param event The apply button event.
      * @return <code>true</code> if apply was successful, otherwise shows a
      *         warning message in a <code>JOptionPane</code>.
@@ -279,24 +287,6 @@
         assert (event != null);
         try {
             // validate settings first
-<<<<<<< HEAD
-            m_dialogPane.validateSettings();
-            // if the node is executed
-            if (m_dialogPane.isNodeExecuted()) {
-                // show option pane with reset warning
-                int r = JOptionPane.showConfirmDialog(m_dialog,
-                        "Node is executed. Do you want to reset it\n"
-                                + "and apply the current settings.", m_dialog
-                                .getTitle()
-                                + ": Warning", JOptionPane.OK_CANCEL_OPTION,
-                        JOptionPane.WARNING_MESSAGE);
-                // if reset can be performed
-                if (r == JOptionPane.OK_OPTION) {
-                    m_dialogPane.doApply();
-                    return true;
-                } else {
-                    return false;
-=======
             if (!m_wfm.getNodeContainer(m_node).areDialogAndNodeSettingsEqual()) {
                 // if the node is executed
                 if (m_wfm.getNodeContainer(m_node).getState().equals(
@@ -316,11 +306,13 @@
                     } else {
                         return false;
                     }
->>>>>>> e116f9a6
                 }
-            }
-            m_dialogPane.doApply();
-            return true;
+                // try to load dialog settings to the model
+                m_wfm.getNodeContainer(m_node).applySettingsFromDialog();
+                return true;
+            } else {
+                return true; // nothing done - everything ok!
+            }
         } catch (InvalidSettingsException ise) {
             JOptionPane.showConfirmDialog(m_dialog, ise.getMessage(), m_dialog
                     .getTitle()
@@ -338,7 +330,7 @@
 
     /**
      * Invoked when the cancel button is pressed.
-     * 
+     *
      * @param event The action event of the cancel button.
      */
     protected void onCancel(final AWTEvent event) {
@@ -349,7 +341,7 @@
     /**
      * Invoked if the dialog is going to be closed. Method need to be
      * overridden, if this event should be evaluated.
-     * 
+     *
      * @param event The event which invokes the close operation.
      */
     protected void onClose(final AWTEvent event) {
@@ -359,7 +351,7 @@
     /**
      * Invoked if the dialog is going to open. Method need to be overridden, if
      * this event should be evaluated.
-     * 
+     *
      * @param event The event which invoked to open operation.
      */
     protected void onOpen(final AWTEvent event) {
@@ -370,7 +362,7 @@
      * Invoked when the ok button is pressed - automatically calls the
      * <code>#onApply(AWTEvent)</code> method which must be provided by the
      * derived class.
-     * 
+     *
      * @param event The action event of the m_ok button.
      */
     protected void onOK(final AWTEvent event) {
