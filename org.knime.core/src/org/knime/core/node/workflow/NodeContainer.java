/*
 * ------------------------------------------------------------------ *
 * This source code, its documentation and all appendant files
 * are protected by copyright law. All rights reserved.
 *
 * Copyright, 2003 - 2008
 * University of Konstanz, Germany
 * Chair for Bioinformatics and Information Mining (Prof. M. Berthold)
 * and KNIME GmbH, Konstanz, Germany
 *
 * You may not modify, publish, transmit, transfer or sell, reproduce,
 * create derivative works from, distribute, perform, display, or in
 * any way exploit any of the content, in whole or in part, except as
 * otherwise expressly permitted in writing by the copyright owner or
 * as specified in the license file distributed with this product.
 *
 * If you have any questions please contact the copyright holder:
 * website: www.knime.org
 * email: contact@knime.org
 * --------------------------------------------------------------------- *
 *
 * History
 *   29.03.2007 (mb): created
 */
package org.knime.core.node.workflow;

import java.net.URL;
import java.util.ArrayList;
import java.util.HashMap;
import java.util.List;
import java.util.Map;
import java.util.concurrent.CopyOnWriteArraySet;

import org.knime.core.data.container.ContainerTable;
import org.knime.core.internal.ReferencedFile;
import org.knime.core.node.BufferedDataTable;
import org.knime.core.node.CanceledExecutionException;
import org.knime.core.node.ExecutionMonitor;
import org.knime.core.node.InvalidSettingsException;
import org.knime.core.node.NodeDialog;
import org.knime.core.node.NodeDialogPane;
import org.knime.core.node.NodeLogger;
import org.knime.core.node.NodeModel;
import org.knime.core.node.NodeSettings;
import org.knime.core.node.NodeSettingsRO;
import org.knime.core.node.NodeSettingsWO;
import org.knime.core.node.NodeView;
import org.knime.core.node.NotConfigurableException;
import org.knime.core.node.NodeFactory.NodeType;
import org.knime.core.node.port.PortObjectSpec;
import org.knime.core.node.exec.ThreadNodeExecutionJobManager;
import org.knime.core.node.util.ConvenienceMethods;
import org.knime.core.node.workflow.WorkflowPersistor.LoadResult;

/**
 * Abstract super class for containers holding node or just structural
 * information of a meta node. Also stores additional (optional) information
 * such as coordinates on a workflow layout.
 *
 * @author M. Berthold/B. Wiswedel, University of Konstanz
 */
public abstract class NodeContainer {

    /** my logger. */
    private static final NodeLogger LOGGER =
        NodeLogger.getLogger(NodeContainer.class);

    /** possible status values of a NodeContainer. */
    public static enum State {
        IDLE,
        CONFIGURED,
        UNCONFIGURED_MARKEDFOREXEC,
        MARKEDFOREXEC,
        QUEUED,
        EXECUTING,
        EXECUTED;

        /** @return Whether this state represents an intermediate state,
         * i.e. where the node is either executing or in some way scheduled
         * for execution.
         */
        public boolean executionInProgress() {
            switch (this) {
            case IDLE:
            case EXECUTED:
            case CONFIGURED: return false;
            default: return true;
            }
        }
    };

    private State m_state;

    private final NodeID m_id;

    private final WorkflowManager m_parent;

<<<<<<< HEAD
    private NodeExecutionJobManager m_jobExecutor;
=======
    private JobExecutor m_jobExecutor;
    
    private NodeMessage m_nodeMessage;
>>>>>>> 66091a13

    private boolean m_isDeletable;

    /** this list will hold ScopeObjects of loops in the pipeline which can not
     * be executed before this one is not done - usually these are loops
     * with "dangling" branches, e.g. a chain of nodes leaving the loop.
     */
    private ArrayList<ScopeLoopContext> m_listOfWaitingLoops
                                        = new ArrayList<ScopeLoopContext>();

    private String m_customName;

    private String m_customDescription;

    private ReferencedFile m_nodeContainerDirectory;

    private boolean m_isDirty;

    /**
     * semaphore to make sure never try to work on inconsistent internal node
     * states. This semaphore will be used by a node alone to synchronize
     * internal changes of status etc.
     */
    final protected Object m_nodeMutex = new Object();

    /*--------- listener administration------------*/


    private final CopyOnWriteArraySet<NodeStateChangeListener> m_stateChangeListeners =
            new CopyOnWriteArraySet<NodeStateChangeListener>();

    private final CopyOnWriteArraySet<NodeMessageListener> m_messageListeners =
        new CopyOnWriteArraySet<NodeMessageListener>();

    private final CopyOnWriteArraySet<NodeProgressListener> m_progressListeners =
        new CopyOnWriteArraySet<NodeProgressListener>();

    private final CopyOnWriteArraySet<NodeUIInformationListener> m_uiListeners =
        new CopyOnWriteArraySet<NodeUIInformationListener>();

    private UIInformation m_uiInformation;


    /**
     * Create new NodeContainer with IDLE state.
     *
     * @param parent the workflowmanager holding this node
     * @param id the nodes identifier
     */
    NodeContainer(final WorkflowManager parent, final NodeID id) {
        m_parent = parent;
        if (m_parent == null) {
            // make sure at least the top node knows how to execute stuff
            m_jobExecutor = ThreadNodeExecutionJobManager.INSTANCE;
        }
        m_id = id;
        m_state = State.IDLE;
        m_isDeletable = true;
    }

    NodeContainer(final WorkflowManager parent, final NodeID id,
            final NodeContainerMetaPersistor persistor) {
        this(parent, id);
        assert persistor.getState() != null : "State of node \"" + id
        + "\" in \"" + persistor.getClass().getSimpleName() + "\" is null";
        m_state = persistor.getState();
        m_customDescription = persistor.getCustomDescription();
        m_customName = persistor.getCustomName();
        m_uiInformation = persistor.getUIInfo();
        m_isDeletable = persistor.isDeletable();
        setNodeMessage(persistor.getNodeMessage());
        m_nodeContainerDirectory = persistor.getNodeContainerDirectory();
    }

    /**
     * @return parent workflowmanager holding this node (or null if root).
     */
    public final WorkflowManager getParent() {
        return m_parent;
    }

    /**
     * Set a new NodeExecutionJobManager for this node and all it's children.
     *
     * @param je the new NodeExecutionJobManager.
     */
    public void setJobExecutor(final NodeExecutionJobManager je) {
        if (je == null) {
            throw new NullPointerException("NodeExecutionJobManager must not be null.");
        }
        m_jobExecutor = je;
    }

    /**
     * @return NodeExecutionJobManager responsible for this node and all its children.
     */
    protected final NodeExecutionJobManager findJobExecutor() {
        if (m_jobExecutor == null) {
            assert m_parent != null;
            return ((NodeContainer)m_parent).findJobExecutor();
        }
        return m_jobExecutor;
    }

    /////////////////////////////////////////////////
    // List Management of Waiting Loop Head Nodes
    /////////////////////////////////////////////////

    /** add a loop to the list of waiting loops.
     *
     * @param slc ScopeObject of the loop.
     */
    public void addWaitingLoop(final ScopeLoopContext slc) {
        if (!m_listOfWaitingLoops.contains(slc)) {
            m_listOfWaitingLoops.add(slc);
        }
    }

    /**
     * @return a list of waiting loops (well: their ScopeObjects)
     */
    public List<ScopeLoopContext> getWaitingLoops() {
        return m_listOfWaitingLoops;
    }

    /** clears the list of waiting loops.
     */
    public void clearWaitingLoopList() {
        m_listOfWaitingLoops.clear();
    }

    /** Remove element from list of waiting loops.
     *
     * @param so loop to be removed.
     */
    public void removeWaitingLoopHeadNode(final ScopeObject so) {
        if (m_listOfWaitingLoops.contains(so)) {
            m_listOfWaitingLoops.remove(so);
        }
    }

    ///////////////////////////////
    // Listener administration
    ////////////////////////////////////


    /* ----------- progress ----------*/

    /**
    *
    * @param listener listener to the node progress
    * @return true if the listener was not already registered before, false
    *         otherwise
    */
   public boolean addProgressListener(final NodeProgressListener listener) {
       if (listener == null) {
           throw new NullPointerException(
                   "Node progress listener must not be null");
       }
       return m_progressListeners.add(listener);
   }


   /**
    *
    * @param listener existing listener to the node progress
    * @return true if the listener was successfully removed, false if it was
    *         not registered
    */
   public boolean removeNodeProgressListener(
           final NodeProgressListener listener) {
       return m_progressListeners.remove(listener);
   }

   /**
    * Notifies all registered {@link NodeProgressListener}s about the new
    * progress.
    *
    * @param e the new progress event
    */
   protected void notifyProgressListeners(final NodeProgressEvent e) {
       for (NodeProgressListener l : m_progressListeners) {
           l.progressChanged(e);
       }
   }


   /* ------------- message ---------------------*/

   /**
    *
    * @param listener listener to the node messages (warnings and errors)
    * @return true if the listener was not already registered, false otherwise
    */
   public boolean addNodeMessageListener(final NodeMessageListener listener) {
       if (listener == null) {
           throw new NullPointerException(
                   "Node message listner must not be null!");
       }
       return m_messageListeners.add(listener);
   }

   /**
    *
    * @param listener listener to the node messages
    * @return true if the listener was successfully removed, false if it was not
    *         registered
    */
   public boolean removeNodeMessageListener(
           final NodeMessageListener listener) {
       return m_messageListeners.remove(listener);
   }

   /** Get the message to be displayed to the user.
    * @return the node message consisting of type and message */
   public final NodeMessage getNodeMessage() {
       return m_nodeMessage;
   }
   
   /**
    * @param newMessage the nodeMessage to set
    */
   public final void setNodeMessage(final NodeMessage newMessage) {
       NodeMessage oldMessage = m_nodeMessage;
       m_nodeMessage = newMessage == null ? NodeMessage.NONE : newMessage;
       if (!m_nodeMessage.equals(oldMessage)) {
           notifyMessageListeners(new NodeMessageEvent(getID(), m_nodeMessage));
       }
   }

   /**
    * Notifies all registered {@link NodeMessageListener}s about the new
    * message.
    *
    * @param e the new message event
    */
   protected final void notifyMessageListeners(final NodeMessageEvent e) {
       for (NodeMessageListener l : m_messageListeners) {
           l.messageChanged(e);
       }
   }

   /* ---------------- UI -----------------*/

   public void addUIInformationListener(final NodeUIInformationListener l) {
       if (l == null) {
           throw new NullPointerException(
                   "NodeUIInformationListener must not be null!");
       }
       m_uiListeners.add(l);
   }

   public void removeUIInformationListener(final NodeUIInformationListener l) {
       m_uiListeners.remove(l);
   }

   protected void notifyUIListeners(final NodeUIInformationEvent evt) {
       for (NodeUIInformationListener l : m_uiListeners) {
           l.nodeUIInformationChanged(evt);
       }
   }

   /**
    * Returns the UI information.
    *
    * @return a the node information
    */
   public UIInformation getUIInformation() {
           return m_uiInformation;
   }

   /**
    *
    * @param uiInformation new user interface information of the node such as
    *   coordinates on workbench and custom name.
    */
   public void setUIInformation(final UIInformation uiInformation) {
       // ui info is a property of the outer workflow (it just happened
       // to be a field member of this class)
       // there is no reason on settings the dirty flag when changed.
       m_uiInformation = uiInformation;
       notifyUIListeners(new NodeUIInformationEvent(m_id, m_uiInformation,
               m_customName, m_customDescription));
   }


    /* ------------------ state ---------------*/

    /**
     * Notifies all registered {@link NodeStateChangeListener}s about the new
     * state.
     *
     * @param e the new state change event
     */
    protected void notifyStateChangeListeners(final NodeStateEvent e) {
        for (NodeStateChangeListener l : m_stateChangeListeners) {
            l.stateChanged(e);
        }
    }

    /**
    *
    * @param listener listener to the node's state
    * @return true if the listener was not already registered, false otherwise
    */
   public boolean addNodeStateChangeListener(
           final NodeStateChangeListener listener) {
       if (listener == null) {
           throw new NullPointerException(
                   "Node state change listener must not be null!");
       }
       return m_stateChangeListeners.add(listener);
   }

   /**
    *
    * @param listener listener to the node's state.
    * @return true if the listener was successfully removed, false if the
    *         listener was not registered
    */
   public boolean removeNodeStateChangeListener(
           final NodeStateChangeListener listener) {
       return m_stateChangeListeners.remove(listener);
   }

    /**
     * @return the status of this node
     */
    public State getState() {
        return m_state;
    }

    /** Set new status and notify listeners.
     * @param state the new state
     */
    protected void setState(final State state) {
        setState(state, true);
    }

    /** Set new status and notify listeners.
     * @param state the new state
     * @param setDirty whether to set this node &quot;dirty&quot; (needs save).
     * @return true if change was changed.
     */
    protected boolean setState(final State state, final boolean setDirty) {
        if (state == null) {
            throw new NullPointerException("State must not be null.");
        }
        boolean changesMade = false;
        synchronized (m_nodeMutex) {
            if (!m_state.equals(state)) {
                m_state = state;
                changesMade = true;
            }
        }
        // TODO: This is sometimes (always?) synchronized on m_nodeMutex as
        // the calling method is sync'ed...
        // I ran into a deadlock (see Email to Michael on 11.4.08)
        if (changesMade) {
            if (setDirty) {
                setDirty();
            }
            notifyStateChangeListeners(new NodeStateEvent(getID(), m_state));
        }
        LOGGER.debug(this.getNameWithID() + " has new state: " + m_state);
        return changesMade;
    }

    /* ---------- State changing actions ------------ */

    /** Configure underlying node.
     *
     * @param specs input port object specifications
     * @return true if configuration resulted in NEW output specs (meaning
     *   that successors should probably be configured as well)
     * @throws IllegalStateException in case of illegal entry state.
     */
    abstract boolean configureAsNodeContainer(final PortObjectSpec[] specs)
    throws IllegalStateException;

    /** Enable (or disable) queuing of underlying node for execution. This
     * really only changes the state of the node and once all pre-conditions
     * for execution are fulfilled (e.g. configuration succeeded and all
     * ingoing objects are available) the node will be actually queued.
     *
     * @param flag determines if node is marked or unmarked for execution
     * @throws IllegalStateException in case of illegal entry state.
     */
    abstract void markForExecutionAsNodeContainer(final boolean flag)
    throws IllegalStateException;

    /** Cancel execution of a marked, queued, or executing node. (Tolerate
     * execute as this may happen throughout cancelation).
     *
     * @throws IllegalStateException
     */
    abstract void cancelExecutionAsNodeContainer()
    throws IllegalStateException;

    /** check if node can be safely reset.
     * @return if node can be reset.
     */
    abstract boolean isResetableAsNodeContainer();

    /** Reset underlying node and update state accordingly.
     * @throws IllegalStateException in case of illegal entry state.
     */
    abstract void resetAsNodeContainer()
    throws IllegalStateException;

    /* ------------ dialog -------------- */

    /** Return a NodeDialogPane for a node which can be embedded into
     * a JFrame oder another GUI element.
     *
     * @return A dialog pane for the corresponding node.
     * @throws NotConfigurableException if node can not be configured
     */
    public NodeDialogPane getDialogPaneWithSettings()
        throws NotConfigurableException {
        if (!hasDialog()) {
            throw new IllegalStateException(
                    "Node \"" + getName() + "\" has no dialog");
        }
        PortObjectSpec[] inputSpecs = new PortObjectSpec[getNrInPorts()];
        m_parent.assembleInputSpecs(getID(), inputSpecs);
        return getDialogPaneWithSettings(inputSpecs);
    }

    /** Launch a node dialog in its own JFrame (a JDialog).
     *
     * @throws NotConfigurableException if node can not be configured
     */
    public void openDialogInJFrame()
    throws NotConfigurableException {
        NodeDialog nd = new NodeDialog(getDialogPaneWithSettings(), this);
        nd.openDialog();
    }

    /** Take settings from the node's dialog and apply them to the model. Throws
     * an exception if the apply fails.
     *
     * @throws InvalidSettingsException if settings are not applicable.
     */
    public void applySettingsFromDialog() throws InvalidSettingsException {
        if (!hasDialog()) {
            throw new IllegalStateException(
                    "Node \"" + getName() + "\" has no dialog");
        }
        // TODO do we need to reset the node first??
        NodeSettings sett = new NodeSettings("node settings");
        getDialogPane().finishEditingAndSaveSettingsTo(sett);
        m_parent.loadNodeSettings(getID(), sett);
    }

    public boolean areDialogSettingsValid() {
        if (!hasDialog()) {
            throw new IllegalStateException(
                    "Node \"" + getName() + "\" has no dialog");
        }
        NodeSettings sett = new NodeSettings("node settings");
        try {
            getDialogPane().finishEditingAndSaveSettingsTo(sett);
            return areSettingsValid(sett);
        } catch (InvalidSettingsException nce) {
            return false;
        }
    }

    /* --------------- Dialog handling --------------- */

    public abstract boolean hasDialog();

    abstract NodeDialogPane getDialogPaneWithSettings(final PortObjectSpec[] inSpecs)
            throws NotConfigurableException;

    abstract NodeDialogPane getDialogPane();

    public abstract boolean areDialogAndNodeSettingsEqual();

    abstract void loadSettingsFromDialog() throws InvalidSettingsException;

    abstract void loadSettings(final NodeSettingsRO settings)
            throws InvalidSettingsException;

    abstract void saveSettings(final NodeSettingsWO settings);


    abstract boolean areSettingsValid(final NodeSettingsRO settings);


    /* ------------- ports --------------- */

    public abstract int getNrInPorts();

    public abstract NodeInPort getInPort(final int index);

    public abstract NodeOutPort getOutPort(final int index);

    public abstract int getNrOutPorts();

    /* -------------- views ---------------- */

    public abstract int getNrViews();

    public abstract String getViewName(final int i);

    public abstract NodeView<NodeModel> getView(final int i);



    /* ------------- Misc node info -------------- */

    public abstract URL getIcon();

    public abstract NodeType getType();

    public final NodeID getID() {
        return m_id;
    }

    public abstract String getName();

    public final String getNameWithID() {
        return getName() + " " + getID().toString();
    }
    
    /**
     * 
     * @return the display label for {@link NodeView}, {@link OutPortView} and
     * {@link NodeDialog}
     */
    public String getDisplayLabel() {
        String label = getID().getIDWithoutRoot() + " - "
            + getName();
        String customName = getCustomName();
        if (customName != null && customName.trim().length() > 0) {
            label += " (" + customName + ")";
        }
        return label;
    }

    public String getCustomName() {
        return m_customName;
    }

    public void setCustomName(final String customName) {
        if (!ConvenienceMethods.areEqual(customName, m_customName)) {
            m_customName = customName;
            setDirty();
            notifyUIListeners(new NodeUIInformationEvent(m_id, m_uiInformation,
                    m_customName, m_customDescription));
        }
    }

    public String getCustomDescription() {
        return m_customDescription;
    }

    public void setCustomDescription(final String customDescription) {
        if (!ConvenienceMethods.areEqual(
                customDescription, m_customDescription)) {
            m_customDescription = customDescription;
            setDirty();
            notifyUIListeners(new NodeUIInformationEvent(m_id, m_uiInformation,
                    m_customName, m_customDescription));
        }
    }

    /**
     * @return the isDeletable
     */
    public boolean isDeletable() {
        return m_isDeletable;
    }

    /** Method that's called when the node is discarded. The single node
     * container overwrites this method and cleans the outport data of the
     * node (deletes temp files).
     */
    void cleanup() {
    }

    /**
     * @return the isDirty
     */
    public final boolean isDirty() {
        return m_isDirty;
    }

    /**
     * Mark this node container to be changed, that is, it needs to be saved.
     */
    public void setDirty() {
        if (!m_isDirty) {
            LOGGER.debug("Setting dirty flag on " + getNameWithID());
        }
        m_isDirty = true;
        if (m_parent != null) {
            m_parent.setDirty();
        }
    }

    /** Called from persistor when node has been saved. */
    void unsetDirty() {
        m_isDirty = false;
    }

    /** Get a new persistor that is used to copy this node (copy& paste action).
     * @param tableRep Table repository of the destination.
     * @param preserveDeletableFlags Whether the "isdeleteable" annotation
     * should be copied also (false when individual nodes are copied
     * but true when an entire meta node is copied).
     * @return A new persistor for copying. */
    protected abstract NodeContainerPersistor getCopyPersistor(
            final HashMap<Integer, ContainerTable> tableRep,
            final boolean preserveDeletableFlags);

    /**
     * @param directory the nodeContainerDirectory to set
     */
    protected final void setNodeContainerDirectory(
            final ReferencedFile directory) {
        if (directory == null || !directory.getFile().isDirectory()) {
            throw new IllegalArgumentException("Not a directory: " + directory);
        }
        m_nodeContainerDirectory = directory;
    }

    /**
     * @return the nodeContainerDirectory
     */
    protected final ReferencedFile getNodeContainerDirectory() {
        return m_nodeContainerDirectory;
    }

    /** Restore content from persistor. This represents the second step
     * when loading a workflow.
     * @param persistor To load from.
     * @param tblRep A table repository to restore BufferedDatTables
     * @param inStack Incoming scope object stack.
     * @param exec For progress
     * @return A result representing the load process.
     * @throws CanceledExecutionException If canceled.
     */
    abstract LoadResult loadContent(final NodeContainerPersistor persistor,
            final Map<Integer, BufferedDataTable> tblRep,
            final ScopeObjectStack inStack, final ExecutionMonitor exec)
            throws CanceledExecutionException;


}<|MERGE_RESOLUTION|>--- conflicted
+++ resolved
@@ -95,13 +95,9 @@
 
     private final WorkflowManager m_parent;
 
-<<<<<<< HEAD
     private NodeExecutionJobManager m_jobExecutor;
-=======
-    private JobExecutor m_jobExecutor;
     
     private NodeMessage m_nodeMessage;
->>>>>>> 66091a13
 
     private boolean m_isDeletable;
 
@@ -207,6 +203,16 @@
     }
 
     /////////////////////////////////////////////////
+    // Convenience functions for all derived classes
+    /////////////////////////////////////////////////
+
+    /**
+     * @return true of this node (or all nodes in this container) are
+     *   resetable.
+     */
+    abstract boolean isResetable();
+
+    /////////////////////////////////////////////////
     // List Management of Waiting Loop Head Nodes
     /////////////////////////////////////////////////
 
@@ -469,48 +475,6 @@
         LOGGER.debug(this.getNameWithID() + " has new state: " + m_state);
         return changesMade;
     }
-
-    /* ---------- State changing actions ------------ */
-
-    /** Configure underlying node.
-     *
-     * @param specs input port object specifications
-     * @return true if configuration resulted in NEW output specs (meaning
-     *   that successors should probably be configured as well)
-     * @throws IllegalStateException in case of illegal entry state.
-     */
-    abstract boolean configureAsNodeContainer(final PortObjectSpec[] specs)
-    throws IllegalStateException;
-
-    /** Enable (or disable) queuing of underlying node for execution. This
-     * really only changes the state of the node and once all pre-conditions
-     * for execution are fulfilled (e.g. configuration succeeded and all
-     * ingoing objects are available) the node will be actually queued.
-     *
-     * @param flag determines if node is marked or unmarked for execution
-     * @throws IllegalStateException in case of illegal entry state.
-     */
-    abstract void markForExecutionAsNodeContainer(final boolean flag)
-    throws IllegalStateException;
-
-    /** Cancel execution of a marked, queued, or executing node. (Tolerate
-     * execute as this may happen throughout cancelation).
-     *
-     * @throws IllegalStateException
-     */
-    abstract void cancelExecutionAsNodeContainer()
-    throws IllegalStateException;
-
-    /** check if node can be safely reset.
-     * @return if node can be reset.
-     */
-    abstract boolean isResetableAsNodeContainer();
-
-    /** Reset underlying node and update state accordingly.
-     * @throws IllegalStateException in case of illegal entry state.
-     */
-    abstract void resetAsNodeContainer()
-    throws IllegalStateException;
 
     /* ------------ dialog -------------- */
 
