--- conflicted
+++ resolved
@@ -58,43 +58,6 @@
       <feature id="org.eclipse.rcp" version="0.0.0"/>
       <feature id="org.eclipse.gef" version="0.0.0"/>
       <feature id="org.eclipse.platform" version="0.0.0"/>
-<<<<<<< HEAD
-      <feature id="com.lowagie.itext" version="0.0.0"/>
-      <feature id="org.apache.commons.codec" version="0.0.0"/>
-      <feature id="org.apache.derby.core" version="0.0.0"/>
-      <feature id="org.eclipse.datatools.connectivity.oda.designer.feature" version="0.0.0"/>
-      <feature id="org.eclipse.datatools.connectivity.oda.feature" version="0.0.0"/>
-      <feature id="org.eclipse.datatools.enablement.oda.designer.feature" version="0.0.0"/>
-      <feature id="org.eclipse.datatools.enablement.oda.feature" version="0.0.0"/>
-      <feature id="org.eclipse.emf" version="0.0.0"/>
-      <feature id="org.eclipse.emf.ecore.sdo" version="0.0.0"/>
-      <feature id="org.eclipse.emf.mapping.ui" version="0.0.0"/>
-      <feature id="org.eclipse.jdt" version="0.0.0"/>
-      <feature id="org.eclipse.pde" version="0.0.0"/>
-      <feature id="org.mozilla.rhino" version="0.0.0"/>
-      <feature id="org.w3c.sac" version="0.0.0"/>
-      <feature id="org.eclipse.birt" version="0.0.0"/>
-      <feature id="org.knime.features.base" version="2.1.0.0018128"/>
-      <feature id="org.knime.features.chem.types" version="2.1.0.0018128"/>
-      <feature id="org.knime.features.ext.chem.cdk" version="2.1.0.0018128"/>
-      <feature id="org.knime.features.ext.chem.tools" version="2.1.0.0018128"/>
-      <feature id="org.knime.features.ext.chem.plants" version="2.1.0.0018128"/>
-      <feature id="org.knime.features.ext.jfreechart" version="2.1.0.0018128"/>
-      <feature id="org.knime.features.ext.jython" version="2.1.0.0018128"/>
-      <feature id="org.knime.features.ext.r" version="2.1.0.0018128"/>
-      <feature id="org.knime.features.ext.weka" version="2.1.0.0018128"/>
-      <feature id="org.knime.features.wizard" version="2.1.0.0018128"/>
-      <feature id="org.knime.features.testing" version="2.1.0.0018128"/>
-      <feature id="org.knime.features.product" version="2.1.0.0018128"/>
-      <feature id="org.knime.features.ext.jep" version="2.1.0.0018128"/>
-      <feature id="org.knime.features.ext.birt" version="2.1.0.0018128"/>
-      <feature id="org.knime.features.ext.poi" version="2.1.0.0018128"/>
-      <feature id="org.knime.features.ext.exttool" version="2.1.0.0018128"/>
-      <feature id="org.knime.features.timeseries" version="2.1.0.0018128"/>
-      <feature id="org.knime.features.ext.r.bin" version="2.1.0.0018128"/>
-      <feature id="org.knime.features.ext.scripting" version="2.1.0.0018128"/>
-      <feature id="org.knime.features.ext.chem.shapes" version="2.1.0"/>
-=======
       <feature id="org.knime.features.base" version="2.0.0.0017855"/>
       <feature id="org.knime.features.chem.types" version="2.0.0.0017855"/>
       <feature id="org.knime.features.ext.chem.cdk" version="2.0.0.0017855"/>
@@ -114,7 +77,8 @@
       <feature id="org.knime.features.ext.scripting" version="2.0.0.0017855"/>
       <feature id="org.knime.features.testing" version="2.0.0.0017855"/>
       <feature id="org.knime.features.timeseries" version="2.0.0.0017855"/>
->>>>>>> 3b6f4b9f
+      <feature id="org.knime.features.ext.chem.shapes" version="2.1.0"/>
+      <feature id="com.knime.features.cluster" version="1.0.0"/>
    </features>
 
 </product>